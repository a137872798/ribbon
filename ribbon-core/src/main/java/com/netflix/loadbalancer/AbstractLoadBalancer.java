--- conflicted
+++ resolved
@@ -18,12 +18,8 @@
 package com.netflix.loadbalancer;
 
 import java.util.List;
-
-<<<<<<< HEAD
 import com.netflix.niws.client.IClientConfigAware;
 
-=======
->>>>>>> 1e333eb3
 /**
  * AbstractLoadBalancer that contains the base common features 
  * 
